--- conflicted
+++ resolved
@@ -135,18 +135,16 @@
 	go cvProcessor.Start() // Run the worker in a separate goroutine
 
 	// Setup router
-<<<<<<< HEAD
-	router := router.SetupRouter(userController, authController, authMiddleware, fileController, cvController)
-=======
 	router := router.SetupRouter(
 		userController,
 		authController,
 		jobController,
+    cvController
 		authMiddleware,
 		fileController,
 		contactController,
 	)
->>>>>>> 4cbc66a8
+
 
 	// Start server
 	port := infrastructure.Env.Port
