package router

import (
    controllers "jobgen-backend/Delivery/Controllers"
    infrastructure "jobgen-backend/Infrastructure"
    "time"

<<<<<<< HEAD
    "github.com/gin-gonic/gin"
    swaggerFiles "github.com/swaggo/files"
    ginSwagger "github.com/swaggo/gin-swagger"
=======
	"github.com/gin-contrib/cors"
	"github.com/gin-gonic/gin"
	swaggerFiles "github.com/swaggo/files"
	ginSwagger "github.com/swaggo/gin-swagger"
>>>>>>> f38b80af
)

func SetupRouter(
    userController *controllers.UserController,
    authController *controllers.AuthController,
    jobController *controllers.JobController,
    authMiddleware *infrastructure.AuthMiddleware,
    fileController *controllers.FileController,
    cvController *controllers.CVController,
    contactController *controllers.ContactController,
    chatController *controllers.ChatController,
) *gin.Engine {
<<<<<<< HEAD
    r := gin.Default()

    // CORS setup (production: restrict origins)
    r.Use(func(c *gin.Context) {
        c.Writer.Header().Set("Access-Control-Allow-Origin", "*")
        c.Writer.Header().Set("Access-Control-Allow-Credentials", "true")
        c.Writer.Header().Set("Access-Control-Allow-Headers", "Authorization, Content-Type")
        c.Writer.Header().Set("Access-Control-Allow-Methods", "GET, POST, PUT, DELETE, OPTIONS")
        if c.Request.Method == "OPTIONS" {
            c.AbortWithStatus(204)
            return
        }
        c.Next()
    })

    // Swagger docs
    r.GET("/swagger/*any", ginSwagger.WrapHandler(swaggerFiles.Handler))

    api := r.Group("/api/v1")
    {
        // Public routes
        api.POST("/contact", contactController.SubmitContactForm) // New: Contact Form Submission

        auth := api.Group("/auth")
        {
            auth.POST("/register", userController.Register)
            auth.POST("/login", userController.Login)
            auth.POST("/verify-email", userController.VerifyEmail)
            auth.POST("/forgot-password", userController.RequestPasswordReset)
            auth.POST("/reset-password", userController.ResetPassword)
            auth.POST("/refresh", authController.RefreshToken)
            auth.POST("/logout", authMiddleware.RequireAuth(), authController.Logout)
            auth.POST("/resend-otp", userController.ResendOTP)
            auth.POST("/change-password", authMiddleware.RequireAuth(), userController.ChangePassword)
        }

        users := api.Group("/users")
        users.Use(authMiddleware.RequireAuth())
        {
            users.GET("/profile", userController.GetProfile)
            users.PUT("/profile", userController.UpdateProfile)
            users.DELETE("/account", userController.DeleteAccount)
        }

        // Job routes (public access for browsing)
        jobs := api.Group("/jobs")
        {
            jobs.GET("/", jobController.GetJobs)                            // Public job browsing
            jobs.GET("/:id", jobController.GetJobByID)                      // Public job details
            jobs.GET("/trending", jobController.GetTrendingJobs)            // Public trending jobs
            jobs.GET("/stats", jobController.GetJobStats)                   // Public job statistics
            jobs.GET("/sources", jobController.GetJobSources)               // Public job sources
            jobs.GET("/search-by-skills", jobController.SearchJobsBySkills) // Public skill-based search

            // Authenticated job routes (optional auth using OptionalAuth middleware)
            jobs.GET("/search", authMiddleware.OptionalAuth(), jobController.SearchJobs) // Enhanced with user context if authenticated

            // Authenticated-only job routes
            authenticated := jobs.Group("/")
            authenticated.Use(authMiddleware.RequireAuth())
            {
                authenticated.GET("/matched", jobController.GetMatchedJobs) // Personalized job matching
            }
        }

        // Chat routes
        chatRoutes := api.Group("/chat")
        chatRoutes.Use(authMiddleware.RequireAuth())
        {
            chatRoutes.POST("/message", chatController.SendMessage)
            chatRoutes.GET("/sessions", chatController.GetUserSessions)
            chatRoutes.GET("/session/:session_id", chatController.GetSessionHistory)
            chatRoutes.DELETE("/session/:session_id", chatController.DeleteSession)
        }

        admin := api.Group("/admin")
        admin.Use(authMiddleware.RequireAdmin())
        {
            admin.GET("/users", userController.GetUsers)
            admin.PUT("/users/:user_id/role", userController.UpdateUserRole)
            admin.PUT("/users/:user_id/toggle-status", userController.ToggleUserStatus)
            admin.DELETE("/users/:user_id", userController.DeleteUser)

            // Job management
            jobAdmin := admin.Group("/jobs")
            {
                jobAdmin.POST("/aggregate", jobController.TriggerJobAggregation) // Trigger job scraping
                jobAdmin.POST("/", jobController.CreateJob)                      // Create job
                jobAdmin.PUT("/:id", jobController.UpdateJob)                    // Update job
                jobAdmin.DELETE("/:id", jobController.DeleteJob)                 // Delete job
            }
        }

        files := api.Group("/files")
        files.Use(authMiddleware.RequireAuth())
        {
            files.GET("/:id", fileController.DownloadFile)
            files.GET("/profile-picture/:id", fileController.GetProfilePicture)
            files.GET("/profile-picture/me", fileController.GetMyProfilePicture)
            files.POST("/upload/profile", fileController.UploadProfile)
            files.POST("/upload/document", fileController.UploadDocument)
            files.DELETE("/:id", fileController.DeleteFile)
        }

        addCVRoutes(api, cvController, authMiddleware.RequireAuth())
    }

    // Health check
    r.GET("/health", func(c *gin.Context) {
        c.JSON(200, gin.H{
            "success": true,
            "message": "Service is healthy",
            "data": gin.H{
                "status":    "ok",
                "timestamp": time.Now().UTC(),
                "version":   "1.0.0",
            },
        })
    })

    return r
}

func addCVRoutes(router *gin.RouterGroup, cvController *controllers.CVController, authMiddleware gin.HandlerFunc) {
    cvRoutes := router.Group("/cv")
    cvRoutes.Use(authMiddleware)
    {
        cvRoutes.POST("/", cvController.StartParsingJobFromRef)
        cvRoutes.POST("/parse", cvController.StartParsingJobHandler)
        cvRoutes.GET("/parse/:jobId/status", cvController.GetParsingJobStatusHandler)
        cvRoutes.GET("/:id", cvController.GetParsingJobStatusHandler)
    }
=======
	r := gin.Default()

	// Prevent automatic trailing slash redirects (fix 307 for POST)
	r.RedirectTrailingSlash = false

	// CORS setup - allow all origins, methods, headers (development)
	r.Use(cors.New(cors.Config{
		AllowAllOrigins:  true, // allow everything
		AllowMethods:     []string{"GET", "POST", "PUT", "DELETE", "OPTIONS"},
		AllowHeaders:     []string{"Authorization", "Content-Type"},
		ExposeHeaders:    []string{"Content-Length"},
		AllowCredentials: false, // must be false when AllowAllOrigins = true
		MaxAge:           12 * time.Hour,
	}))

	// Respond to preflight OPTIONS requests
	r.OPTIONS("/*cors", func(c *gin.Context) {
		c.AbortWithStatus(204)
	})

	// Swagger docs
	r.GET("/swagger/*any", ginSwagger.WrapHandler(swaggerFiles.Handler))

	api := r.Group("/api/v1")
	{
		// Public routes
		api.POST("/contact", contactController.SubmitContactForm)

		auth := api.Group("/auth")
		{
			auth.POST("/register", userController.Register)
			auth.POST("/login", userController.Login)
			auth.POST("/verify-email", userController.VerifyEmail)
			auth.POST("/forgot-password", userController.RequestPasswordReset)
			auth.POST("/reset-password", userController.ResetPassword)
			auth.POST("/refresh", authController.RefreshToken)
			auth.POST("/logout", authMiddleware.RequireAuth(), authController.Logout)
			auth.POST("/resend-otp", userController.ResendOTP)
			auth.POST("/change-password", authMiddleware.RequireAuth(), userController.ChangePassword)
		}

		users := api.Group("/users")
		users.Use(authMiddleware.RequireAuth())
		{
			users.GET("/profile", userController.GetProfile)
			users.PUT("/profile", userController.UpdateProfile)
			users.DELETE("/account", userController.DeleteAccount)
		}

		// Job routes
		jobs := api.Group("/jobs")
		{
			jobs.GET("", jobController.GetJobs)
			jobs.GET("/", jobController.GetJobs)
			jobs.GET("/:id", jobController.GetJobByID)
			jobs.GET("/trending", jobController.GetTrendingJobs)
			jobs.GET("/stats", jobController.GetJobStats)
			jobs.GET("/sources", jobController.GetJobSources)
			jobs.GET("/search-by-skills", jobController.SearchJobsBySkills)
			jobs.GET("/search", authMiddleware.OptionalAuth(), jobController.SearchJobs)

			authenticated := jobs.Group("/")
			authenticated.Use(authMiddleware.RequireAuth())
			{
				authenticated.GET("/matched", jobController.GetMatchedJobs)
			}
		}

		admin := api.Group("/admin")
		admin.Use(authMiddleware.RequireAdmin())
		{
			admin.GET("/users", userController.GetUsers)
			admin.PUT("/users/:user_id/role", userController.UpdateUserRole)
			admin.PUT("/users/:user_id/toggle-status", userController.ToggleUserStatus)
			admin.DELETE("/users/:user_id", userController.DeleteUser)

			jobAdmin := admin.Group("/jobs")
			{
				jobAdmin.POST("/aggregate", jobController.TriggerJobAggregation)
				jobAdmin.POST("/", jobController.CreateJob)
				jobAdmin.PUT("/:id", jobController.UpdateJob)
				jobAdmin.DELETE("/:id", jobController.DeleteJob)
			}
		}

		files := api.Group("/files")
		files.Use(authMiddleware.RequireAuth())
		{
			files.GET("/:id", fileController.DownloadFile)
			files.GET("/profile-picture/:id", fileController.GetProfilePicture)
			files.GET("/profile-picture/me", fileController.GetMyProfilePicture)
			files.POST("/upload/profile", fileController.UploadProfile)
			files.POST("/upload/document", fileController.UploadDocument)
			files.DELETE("/:id", fileController.DeleteFile)
		}

		// CV routes (updated to match Users/Files style)
		cv := api.Group("/cv")
		cv.Use(authMiddleware.RequireAuth())
		{
			cv.POST("/", cvController.StartParsingJobFromRef)
			cv.POST("/parse", cvController.StartParsingJobHandler)
			cv.GET("/parse/:jobId/status", cvController.GetParsingJobStatusHandler)
			cv.GET("/:id", cvController.GetParsingJobStatusHandler)
		}
	}

	// Health check
	r.GET("/health", func(c *gin.Context) {
		c.JSON(200, gin.H{
			"success": true,
			"message": "Service is healthy",
			"data": gin.H{
				"status":    "ok",
				"timestamp": time.Now().UTC(),
				"version":   "1.0.0",
			},
		})
	})

	return r
>>>>>>> f38b80af
}<|MERGE_RESOLUTION|>--- conflicted
+++ resolved
@@ -1,20 +1,14 @@
 package router
 
 import (
-    controllers "jobgen-backend/Delivery/Controllers"
-    infrastructure "jobgen-backend/Infrastructure"
-    "time"
+	controllers "jobgen-backend/Delivery/Controllers"
+	infrastructure "jobgen-backend/Infrastructure"
+	"time"
 
-<<<<<<< HEAD
-    "github.com/gin-gonic/gin"
-    swaggerFiles "github.com/swaggo/files"
-    ginSwagger "github.com/swaggo/gin-swagger"
-=======
 	"github.com/gin-contrib/cors"
 	"github.com/gin-gonic/gin"
 	swaggerFiles "github.com/swaggo/files"
 	ginSwagger "github.com/swaggo/gin-swagger"
->>>>>>> f38b80af
 )
 
 func SetupRouter(
@@ -27,29 +21,33 @@
     contactController *controllers.ContactController,
     chatController *controllers.ChatController,
 ) *gin.Engine {
-<<<<<<< HEAD
     r := gin.Default()
 
-    // CORS setup (production: restrict origins)
-    r.Use(func(c *gin.Context) {
-        c.Writer.Header().Set("Access-Control-Allow-Origin", "*")
-        c.Writer.Header().Set("Access-Control-Allow-Credentials", "true")
-        c.Writer.Header().Set("Access-Control-Allow-Headers", "Authorization, Content-Type")
-        c.Writer.Header().Set("Access-Control-Allow-Methods", "GET, POST, PUT, DELETE, OPTIONS")
-        if c.Request.Method == "OPTIONS" {
-            c.AbortWithStatus(204)
-            return
-        }
-        c.Next()
-    })
+	// Prevent automatic trailing slash redirects (fix 307 for POST)
+	r.RedirectTrailingSlash = false
+
+	// CORS setup - allow all origins, methods, headers (development)
+	r.Use(cors.New(cors.Config{
+		AllowAllOrigins:  true, // allow everything
+		AllowMethods:     []string{"GET", "POST", "PUT", "DELETE", "OPTIONS"},
+		AllowHeaders:     []string{"Authorization", "Content-Type"},
+		ExposeHeaders:    []string{"Content-Length"},
+		AllowCredentials: false, // must be false when AllowAllOrigins = true
+		MaxAge:           12 * time.Hour,
+	}))
+
+	// Respond to preflight OPTIONS requests
+	r.OPTIONS("/*cors", func(c *gin.Context) {
+		c.AbortWithStatus(204)
+	})
 
     // Swagger docs
     r.GET("/swagger/*any", ginSwagger.WrapHandler(swaggerFiles.Handler))
 
-    api := r.Group("/api/v1")
-    {
-        // Public routes
-        api.POST("/contact", contactController.SubmitContactForm) // New: Contact Form Submission
+	api := r.Group("/api/v1")
+	{
+		// Public routes
+		api.POST("/contact", contactController.SubmitContactForm)
 
         auth := api.Group("/auth")
         {
@@ -71,144 +69,6 @@
             users.PUT("/profile", userController.UpdateProfile)
             users.DELETE("/account", userController.DeleteAccount)
         }
-
-        // Job routes (public access for browsing)
-        jobs := api.Group("/jobs")
-        {
-            jobs.GET("/", jobController.GetJobs)                            // Public job browsing
-            jobs.GET("/:id", jobController.GetJobByID)                      // Public job details
-            jobs.GET("/trending", jobController.GetTrendingJobs)            // Public trending jobs
-            jobs.GET("/stats", jobController.GetJobStats)                   // Public job statistics
-            jobs.GET("/sources", jobController.GetJobSources)               // Public job sources
-            jobs.GET("/search-by-skills", jobController.SearchJobsBySkills) // Public skill-based search
-
-            // Authenticated job routes (optional auth using OptionalAuth middleware)
-            jobs.GET("/search", authMiddleware.OptionalAuth(), jobController.SearchJobs) // Enhanced with user context if authenticated
-
-            // Authenticated-only job routes
-            authenticated := jobs.Group("/")
-            authenticated.Use(authMiddleware.RequireAuth())
-            {
-                authenticated.GET("/matched", jobController.GetMatchedJobs) // Personalized job matching
-            }
-        }
-
-        // Chat routes
-        chatRoutes := api.Group("/chat")
-        chatRoutes.Use(authMiddleware.RequireAuth())
-        {
-            chatRoutes.POST("/message", chatController.SendMessage)
-            chatRoutes.GET("/sessions", chatController.GetUserSessions)
-            chatRoutes.GET("/session/:session_id", chatController.GetSessionHistory)
-            chatRoutes.DELETE("/session/:session_id", chatController.DeleteSession)
-        }
-
-        admin := api.Group("/admin")
-        admin.Use(authMiddleware.RequireAdmin())
-        {
-            admin.GET("/users", userController.GetUsers)
-            admin.PUT("/users/:user_id/role", userController.UpdateUserRole)
-            admin.PUT("/users/:user_id/toggle-status", userController.ToggleUserStatus)
-            admin.DELETE("/users/:user_id", userController.DeleteUser)
-
-            // Job management
-            jobAdmin := admin.Group("/jobs")
-            {
-                jobAdmin.POST("/aggregate", jobController.TriggerJobAggregation) // Trigger job scraping
-                jobAdmin.POST("/", jobController.CreateJob)                      // Create job
-                jobAdmin.PUT("/:id", jobController.UpdateJob)                    // Update job
-                jobAdmin.DELETE("/:id", jobController.DeleteJob)                 // Delete job
-            }
-        }
-
-        files := api.Group("/files")
-        files.Use(authMiddleware.RequireAuth())
-        {
-            files.GET("/:id", fileController.DownloadFile)
-            files.GET("/profile-picture/:id", fileController.GetProfilePicture)
-            files.GET("/profile-picture/me", fileController.GetMyProfilePicture)
-            files.POST("/upload/profile", fileController.UploadProfile)
-            files.POST("/upload/document", fileController.UploadDocument)
-            files.DELETE("/:id", fileController.DeleteFile)
-        }
-
-        addCVRoutes(api, cvController, authMiddleware.RequireAuth())
-    }
-
-    // Health check
-    r.GET("/health", func(c *gin.Context) {
-        c.JSON(200, gin.H{
-            "success": true,
-            "message": "Service is healthy",
-            "data": gin.H{
-                "status":    "ok",
-                "timestamp": time.Now().UTC(),
-                "version":   "1.0.0",
-            },
-        })
-    })
-
-    return r
-}
-
-func addCVRoutes(router *gin.RouterGroup, cvController *controllers.CVController, authMiddleware gin.HandlerFunc) {
-    cvRoutes := router.Group("/cv")
-    cvRoutes.Use(authMiddleware)
-    {
-        cvRoutes.POST("/", cvController.StartParsingJobFromRef)
-        cvRoutes.POST("/parse", cvController.StartParsingJobHandler)
-        cvRoutes.GET("/parse/:jobId/status", cvController.GetParsingJobStatusHandler)
-        cvRoutes.GET("/:id", cvController.GetParsingJobStatusHandler)
-    }
-=======
-	r := gin.Default()
-
-	// Prevent automatic trailing slash redirects (fix 307 for POST)
-	r.RedirectTrailingSlash = false
-
-	// CORS setup - allow all origins, methods, headers (development)
-	r.Use(cors.New(cors.Config{
-		AllowAllOrigins:  true, // allow everything
-		AllowMethods:     []string{"GET", "POST", "PUT", "DELETE", "OPTIONS"},
-		AllowHeaders:     []string{"Authorization", "Content-Type"},
-		ExposeHeaders:    []string{"Content-Length"},
-		AllowCredentials: false, // must be false when AllowAllOrigins = true
-		MaxAge:           12 * time.Hour,
-	}))
-
-	// Respond to preflight OPTIONS requests
-	r.OPTIONS("/*cors", func(c *gin.Context) {
-		c.AbortWithStatus(204)
-	})
-
-	// Swagger docs
-	r.GET("/swagger/*any", ginSwagger.WrapHandler(swaggerFiles.Handler))
-
-	api := r.Group("/api/v1")
-	{
-		// Public routes
-		api.POST("/contact", contactController.SubmitContactForm)
-
-		auth := api.Group("/auth")
-		{
-			auth.POST("/register", userController.Register)
-			auth.POST("/login", userController.Login)
-			auth.POST("/verify-email", userController.VerifyEmail)
-			auth.POST("/forgot-password", userController.RequestPasswordReset)
-			auth.POST("/reset-password", userController.ResetPassword)
-			auth.POST("/refresh", authController.RefreshToken)
-			auth.POST("/logout", authMiddleware.RequireAuth(), authController.Logout)
-			auth.POST("/resend-otp", userController.ResendOTP)
-			auth.POST("/change-password", authMiddleware.RequireAuth(), userController.ChangePassword)
-		}
-
-		users := api.Group("/users")
-		users.Use(authMiddleware.RequireAuth())
-		{
-			users.GET("/profile", userController.GetProfile)
-			users.PUT("/profile", userController.UpdateProfile)
-			users.DELETE("/account", userController.DeleteAccount)
-		}
 
 		// Job routes
 		jobs := api.Group("/jobs")
@@ -237,6 +97,15 @@
 			admin.PUT("/users/:user_id/toggle-status", userController.ToggleUserStatus)
 			admin.DELETE("/users/:user_id", userController.DeleteUser)
 
+            // Job management
+            jobAdmin := admin.Group("/jobs")
+            {
+                jobAdmin.POST("/aggregate", jobController.TriggerJobAggregation) // Trigger job scraping
+                jobAdmin.POST("/", jobController.CreateJob)                      // Create job
+                jobAdmin.PUT("/:id", jobController.UpdateJob)                    // Update job
+                jobAdmin.DELETE("/:id", jobController.DeleteJob)                 // Delete job
+            }
+        }
 			jobAdmin := admin.Group("/jobs")
 			{
 				jobAdmin.POST("/aggregate", jobController.TriggerJobAggregation)
@@ -268,19 +137,18 @@
 		}
 	}
 
-	// Health check
-	r.GET("/health", func(c *gin.Context) {
-		c.JSON(200, gin.H{
-			"success": true,
-			"message": "Service is healthy",
-			"data": gin.H{
-				"status":    "ok",
-				"timestamp": time.Now().UTC(),
-				"version":   "1.0.0",
-			},
-		})
-	})
+    // Health check
+    r.GET("/health", func(c *gin.Context) {
+        c.JSON(200, gin.H{
+            "success": true,
+            "message": "Service is healthy",
+            "data": gin.H{
+                "status":    "ok",
+                "timestamp": time.Now().UTC(),
+                "version":   "1.0.0",
+            },
+        })
+    })
 
-	return r
->>>>>>> f38b80af
+    return r
 }